// Copyright 2009,2010 The Go Authors. All rights reserved.
// Use of this source code is governed by a BSD-style
// license that can be found in the LICENSE file.

// OpenBSD system calls.
// This file is compiled as ordinary Go code,
// but it is also input to mksyscall,
// which parses the //sys lines and generates system call stubs.
// Note that sometimes we use a lowercase //sys name and wrap
// it in our own nicer implementation, either here or in
// syscall_bsd.go or syscall_unix.go.

package unix

import (
	"sort"
	"syscall"
	"unsafe"
)

// SockaddrDatalink implements the Sockaddr interface for AF_LINK type sockets.
type SockaddrDatalink struct {
	Len    uint8
	Family uint8
	Index  uint16
	Type   uint8
	Nlen   uint8
	Alen   uint8
	Slen   uint8
	Data   [24]int8
	raw    RawSockaddrDatalink
}

func anyToSockaddrGOOS(fd int, rsa *RawSockaddrAny) (Sockaddr, error) {
	return nil, EAFNOSUPPORT
}

func Syscall9(trap, a1, a2, a3, a4, a5, a6, a7, a8, a9 uintptr) (r1, r2 uintptr, err syscall.Errno)

func nametomib(name string) (mib []_C_int, err error) {
	i := sort.Search(len(sysctlMib), func(i int) bool {
		return sysctlMib[i].ctlname >= name
	})
	if i < len(sysctlMib) && sysctlMib[i].ctlname == name {
		return sysctlMib[i].ctloid, nil
	}
	return nil, EINVAL
}

func direntIno(buf []byte) (uint64, bool) {
	return readInt(buf, unsafe.Offsetof(Dirent{}.Fileno), unsafe.Sizeof(Dirent{}.Fileno))
}

func direntReclen(buf []byte) (uint64, bool) {
	return readInt(buf, unsafe.Offsetof(Dirent{}.Reclen), unsafe.Sizeof(Dirent{}.Reclen))
}

func direntNamlen(buf []byte) (uint64, bool) {
	return readInt(buf, unsafe.Offsetof(Dirent{}.Namlen), unsafe.Sizeof(Dirent{}.Namlen))
}

func SysctlUvmexp(name string) (*Uvmexp, error) {
	mib, err := sysctlmib(name)
	if err != nil {
		return nil, err
	}

	n := uintptr(SizeofUvmexp)
	var u Uvmexp
	if err := sysctl(mib, (*byte)(unsafe.Pointer(&u)), &n, nil, 0); err != nil {
		return nil, err
	}
	if n != SizeofUvmexp {
		return nil, EIO
	}
	return &u, nil
}

func Pipe(p []int) (err error) {
	return Pipe2(p, 0)
}

//sysnb	pipe2(p *[2]_C_int, flags int) (err error)

func Pipe2(p []int, flags int) error {
	if len(p) != 2 {
		return EINVAL
	}
	var pp [2]_C_int
	err := pipe2(&pp, flags)
	if err == nil {
		p[0] = int(pp[0])
		p[1] = int(pp[1])
	}
	return err
}

//sys	Getdents(fd int, buf []byte) (n int, err error)

func Getdirentries(fd int, buf []byte, basep *uintptr) (n int, err error) {
	n, err = Getdents(fd, buf)
	if err != nil || basep == nil {
		return
	}

	var off int64
	off, err = Seek(fd, 0, 1 /* SEEK_CUR */)
	if err != nil {
		*basep = ^uintptr(0)
		return
	}
	*basep = uintptr(off)
	if unsafe.Sizeof(*basep) == 8 {
		return
	}
	if off>>32 != 0 {
		// We can't stuff the offset back into a uintptr, so any
		// future calls would be suspect. Generate an error.
		// EIO was allowed by getdirentries.
		err = EIO
	}
	return
}

//sys	Getcwd(buf []byte) (n int, err error) = SYS___GETCWD

func Sendfile(outfd int, infd int, offset *int64, count int) (written int, err error) {
	if raceenabled {
		raceReleaseMerge(unsafe.Pointer(&ioSync))
	}
	return sendfile(outfd, infd, offset, count)
}

// TODO
func sendfile(outfd int, infd int, offset *int64, count int) (written int, err error) {
	return -1, ENOSYS
}

func Getfsstat(buf []Statfs_t, flags int) (n int, err error) {
	var bufptr *Statfs_t
	var bufsize uintptr
	if len(buf) > 0 {
		bufptr = &buf[0]
		bufsize = unsafe.Sizeof(Statfs_t{}) * uintptr(len(buf))
	}
	return getfsstat(bufptr, bufsize, flags)
}

//sysnb	getresuid(ruid *_C_int, euid *_C_int, suid *_C_int)
//sysnb	getresgid(rgid *_C_int, egid *_C_int, sgid *_C_int)

func Getresuid() (ruid, euid, suid int) {
	var r, e, s _C_int
	getresuid(&r, &e, &s)
	return int(r), int(e), int(s)
}

func Getresgid() (rgid, egid, sgid int) {
	var r, e, s _C_int
	getresgid(&r, &e, &s)
	return int(r), int(e), int(s)
}

//sysnb	getresuid(ruid *_C_int, euid *_C_int, suid *_C_int)
//sysnb	getresgid(rgid *_C_int, egid *_C_int, sgid *_C_int)

func Getresuid() (ruid, euid, suid int) {
	var r, e, s _C_int
	getresuid(&r, &e, &s)
	return int(r), int(e), int(s)
}

func Getresgid() (rgid, egid, sgid int) {
	var r, e, s _C_int
	getresgid(&r, &e, &s)
	return int(r), int(e), int(s)
}

//sys	ioctl(fd int, req uint, arg uintptr) (err error)
//sys	ioctlPtr(fd int, req uint, arg unsafe.Pointer) (err error) = SYS_IOCTL

//sys	sysctl(mib []_C_int, old *byte, oldlen *uintptr, new *byte, newlen uintptr) (err error) = SYS___SYSCTL

//sys	ppoll(fds *PollFd, nfds int, timeout *Timespec, sigmask *Sigset_t) (n int, err error)

func Ppoll(fds []PollFd, timeout *Timespec, sigmask *Sigset_t) (n int, err error) {
	if len(fds) == 0 {
		return ppoll(nil, 0, timeout, sigmask)
	}
	return ppoll(&fds[0], len(fds), timeout, sigmask)
}

func Uname(uname *Utsname) error {
	mib := []_C_int{CTL_KERN, KERN_OSTYPE}
	n := unsafe.Sizeof(uname.Sysname)
	if err := sysctl(mib, &uname.Sysname[0], &n, nil, 0); err != nil {
		return err
	}

	mib = []_C_int{CTL_KERN, KERN_HOSTNAME}
	n = unsafe.Sizeof(uname.Nodename)
	if err := sysctl(mib, &uname.Nodename[0], &n, nil, 0); err != nil {
		return err
	}

	mib = []_C_int{CTL_KERN, KERN_OSRELEASE}
	n = unsafe.Sizeof(uname.Release)
	if err := sysctl(mib, &uname.Release[0], &n, nil, 0); err != nil {
		return err
	}

	mib = []_C_int{CTL_KERN, KERN_VERSION}
	n = unsafe.Sizeof(uname.Version)
	if err := sysctl(mib, &uname.Version[0], &n, nil, 0); err != nil {
		return err
	}

	// The version might have newlines or tabs in it, convert them to
	// spaces.
	for i, b := range uname.Version {
		if b == '\n' || b == '\t' {
			if i == len(uname.Version)-1 {
				uname.Version[i] = 0
			} else {
				uname.Version[i] = ' '
			}
		}
	}

	mib = []_C_int{CTL_HW, HW_MACHINE}
	n = unsafe.Sizeof(uname.Machine)
	if err := sysctl(mib, &uname.Machine[0], &n, nil, 0); err != nil {
		return err
	}

	return nil
}

/*
 * Exposed directly
 */
//sys	Access(path string, mode uint32) (err error)
//sys	Adjtime(delta *Timeval, olddelta *Timeval) (err error)
//sys	Chdir(path string) (err error)
//sys	Chflags(path string, flags int) (err error)
//sys	Chmod(path string, mode uint32) (err error)
//sys	Chown(path string, uid int, gid int) (err error)
//sys	Chroot(path string) (err error)
//sys	ClockGettime(clockid int32, time *Timespec) (err error)
//sys	Close(fd int) (err error)
//sys	Dup(fd int) (nfd int, err error)
//sys	Dup2(from int, to int) (err error)
//sys	Dup3(from int, to int, flags int) (err error)
//sys	Exit(code int)
//sys	Faccessat(dirfd int, path string, mode uint32, flags int) (err error)
//sys	Fchdir(fd int) (err error)
//sys	Fchflags(fd int, flags int) (err error)
//sys	Fchmod(fd int, mode uint32) (err error)
//sys	Fchmodat(dirfd int, path string, mode uint32, flags int) (err error)
//sys	Fchown(fd int, uid int, gid int) (err error)
//sys	Fchownat(dirfd int, path string, uid int, gid int, flags int) (err error)
//sys	Flock(fd int, how int) (err error)
//sys	Fpathconf(fd int, name int) (val int, err error)
//sys	Fstat(fd int, stat *Stat_t) (err error)
//sys	Fstatat(fd int, path string, stat *Stat_t, flags int) (err error)
//sys	Fstatfs(fd int, stat *Statfs_t) (err error)
//sys	Fsync(fd int) (err error)
//sys	Ftruncate(fd int, length int64) (err error)
//sysnb	Getegid() (egid int)
//sysnb	Geteuid() (uid int)
//sysnb	Getgid() (gid int)
//sysnb	Getpgid(pid int) (pgid int, err error)
//sysnb	Getpgrp() (pgrp int)
//sysnb	Getpid() (pid int)
//sysnb	Getppid() (ppid int)
//sys	Getpriority(which int, who int) (prio int, err error)
//sysnb	Getrlimit(which int, lim *Rlimit) (err error)
//sysnb	Getrtable() (rtable int, err error)
//sysnb	Getrusage(who int, rusage *Rusage) (err error)
//sysnb	Getsid(pid int) (sid int, err error)
//sysnb	Gettimeofday(tv *Timeval) (err error)
//sysnb	Getuid() (uid int)
//sys	Issetugid() (tainted bool)
//sys	Kill(pid int, signum syscall.Signal) (err error)
//sys	Kqueue() (fd int, err error)
//sys	Lchown(path string, uid int, gid int) (err error)
//sys	Link(path string, link string) (err error)
//sys	Linkat(pathfd int, path string, linkfd int, link string, flags int) (err error)
//sys	Listen(s int, backlog int) (err error)
//sys	Lstat(path string, stat *Stat_t) (err error)
//sys	Mkdir(path string, mode uint32) (err error)
//sys	Mkdirat(dirfd int, path string, mode uint32) (err error)
//sys	Mkfifo(path string, mode uint32) (err error)
//sys	Mkfifoat(dirfd int, path string, mode uint32) (err error)
//sys	Mknod(path string, mode uint32, dev int) (err error)
//sys	Mknodat(dirfd int, path string, mode uint32, dev int) (err error)
//sys	Nanosleep(time *Timespec, leftover *Timespec) (err error)
//sys	Open(path string, mode int, perm uint32) (fd int, err error)
//sys	Openat(dirfd int, path string, mode int, perm uint32) (fd int, err error)
//sys	Pathconf(path string, name int) (val int, err error)
//sys	pread(fd int, p []byte, offset int64) (n int, err error)
//sys	pwrite(fd int, p []byte, offset int64) (n int, err error)
//sys	read(fd int, p []byte) (n int, err error)
//sys	Readlink(path string, buf []byte) (n int, err error)
//sys	Readlinkat(dirfd int, path string, buf []byte) (n int, err error)
//sys	Rename(from string, to string) (err error)
//sys	Renameat(fromfd int, from string, tofd int, to string) (err error)
//sys	Revoke(path string) (err error)
//sys	Rmdir(path string) (err error)
//sys	Seek(fd int, offset int64, whence int) (newoffset int64, err error) = SYS_LSEEK
//sys	Select(nfd int, r *FdSet, w *FdSet, e *FdSet, timeout *Timeval) (n int, err error)
//sysnb	Setegid(egid int) (err error)
//sysnb	Seteuid(euid int) (err error)
//sysnb	Setgid(gid int) (err error)
//sys	Setlogin(name string) (err error)
//sysnb	Setpgid(pid int, pgid int) (err error)
//sys	Setpriority(which int, who int, prio int) (err error)
//sysnb	Setregid(rgid int, egid int) (err error)
//sysnb	Setreuid(ruid int, euid int) (err error)
//sysnb	Setresgid(rgid int, egid int, sgid int) (err error)
//sysnb	Setresuid(ruid int, euid int, suid int) (err error)
//sysnb	Setrtable(rtable int) (err error)
//sysnb	Setsid() (pid int, err error)
//sysnb	Settimeofday(tp *Timeval) (err error)
//sysnb	Setuid(uid int) (err error)
//sys	Stat(path string, stat *Stat_t) (err error)
//sys	Statfs(path string, stat *Statfs_t) (err error)
//sys	Symlink(path string, link string) (err error)
//sys	Symlinkat(oldpath string, newdirfd int, newpath string) (err error)
//sys	Sync() (err error)
//sys	Truncate(path string, length int64) (err error)
//sys	Umask(newmask int) (oldmask int)
//sys	Unlink(path string) (err error)
//sys	Unlinkat(dirfd int, path string, flags int) (err error)
//sys	Unmount(path string, flags int) (err error)
//sys	write(fd int, p []byte) (n int, err error)
//sys	mmap(addr uintptr, length uintptr, prot int, flag int, fd int, pos int64) (ret uintptr, err error)
//sys	munmap(addr uintptr, length uintptr) (err error)
<<<<<<< HEAD
//sys	utimensat(dirfd int, path string, times *[2]Timespec, flags int) (err error)
=======
//sys	getfsstat(stat *Statfs_t, bufsize uintptr, flags int) (n int, err error)
//sys	utimensat(dirfd int, path string, times *[2]Timespec, flags int) (err error)
//sys	pledge(promises *byte, execpromises *byte) (err error)
//sys	unveil(path *byte, flags *byte) (err error)
>>>>>>> 50cd01c0
<|MERGE_RESOLUTION|>--- conflicted
+++ resolved
@@ -144,21 +144,6 @@
 		bufsize = unsafe.Sizeof(Statfs_t{}) * uintptr(len(buf))
 	}
 	return getfsstat(bufptr, bufsize, flags)
-}
-
-//sysnb	getresuid(ruid *_C_int, euid *_C_int, suid *_C_int)
-//sysnb	getresgid(rgid *_C_int, egid *_C_int, sgid *_C_int)
-
-func Getresuid() (ruid, euid, suid int) {
-	var r, e, s _C_int
-	getresuid(&r, &e, &s)
-	return int(r), int(e), int(s)
-}
-
-func Getresgid() (rgid, egid, sgid int) {
-	var r, e, s _C_int
-	getresgid(&r, &e, &s)
-	return int(r), int(e), int(s)
 }
 
 //sysnb	getresuid(ruid *_C_int, euid *_C_int, suid *_C_int)
@@ -336,11 +321,7 @@
 //sys	write(fd int, p []byte) (n int, err error)
 //sys	mmap(addr uintptr, length uintptr, prot int, flag int, fd int, pos int64) (ret uintptr, err error)
 //sys	munmap(addr uintptr, length uintptr) (err error)
-<<<<<<< HEAD
-//sys	utimensat(dirfd int, path string, times *[2]Timespec, flags int) (err error)
-=======
 //sys	getfsstat(stat *Statfs_t, bufsize uintptr, flags int) (n int, err error)
 //sys	utimensat(dirfd int, path string, times *[2]Timespec, flags int) (err error)
 //sys	pledge(promises *byte, execpromises *byte) (err error)
-//sys	unveil(path *byte, flags *byte) (err error)
->>>>>>> 50cd01c0
+//sys	unveil(path *byte, flags *byte) (err error)