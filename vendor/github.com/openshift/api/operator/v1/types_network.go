--- conflicted
+++ resolved
@@ -507,8 +507,6 @@
 	// The supported values are "Restricted" and "Global".
 	// +optional
 	IPForwarding IPForwardingMode `json:"ipForwarding,omitempty"`
-<<<<<<< HEAD
-=======
 	// ipv4 allows users to configure IP settings for IPv4 connections. When omitted, this means no opinion and the default
 	// configuration is used. Check individual members fields within ipv4 for details of default values.
 	// +optional
@@ -566,7 +564,6 @@
 	// +kubebuilder:validation:XValidation:rule="!self.contains('.')",message="IPv6 dual addresses are not permitted, value should not contain `.` characters"
 	// +optional
 	InternalMasqueradeSubnet string `json:"internalMasqueradeSubnet,omitempty"`
->>>>>>> 50cd01c0
 }
 
 type ExportNetworkFlows struct {
