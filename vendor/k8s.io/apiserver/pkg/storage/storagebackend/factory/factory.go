--- conflicted
+++ resolved
@@ -69,9 +69,6 @@
 	case storagebackend.StorageTypeETCD2:
 		return nil, fmt.Errorf("%s is no longer a supported storage backend", c.Type)
 	case storagebackend.StorageTypeUnset, storagebackend.StorageTypeETCD3:
-<<<<<<< HEAD
-		return newETCD3Prober(c)
-=======
 		return newETCD3ProberMonitor(c)
 	default:
 		return nil, fmt.Errorf("unknown storage type: %s", c.Type)
@@ -84,7 +81,6 @@
 		return nil, fmt.Errorf("%s is no longer a supported storage backend", c.Type)
 	case storagebackend.StorageTypeUnset, storagebackend.StorageTypeETCD3:
 		return newETCD3ProberMonitor(c)
->>>>>>> 50cd01c0
 	default:
 		return nil, fmt.Errorf("unknown storage type: %s", c.Type)
 	}
